--- conflicted
+++ resolved
@@ -33,19 +33,12 @@
 }
 
 dependencies {
-<<<<<<< HEAD
-    implementation 'com.android.support:appcompat-v7:26.1.0'
-    implementation 'com.android.support:design:26.1.0'
+
+    implementation "com.android.support:appcompat-v7:${airshipProperties.supportLibVersion}"
+    implementation "com.android.support:design:${airshipProperties.supportLibVersion}"
 
     // Recommended for in-app messages
-    implementation 'com.android.support:cardview-v7:26.1.0'
-=======
-    compile "com.android.support:appcompat-v7:${airshipProperties.supportLibVersion}"
-    compile "com.android.support:design:${airshipProperties.supportLibVersion}"
-
-    // Recommended for in-app messages
-    compile "com.android.support:cardview-v7:${airshipProperties.supportLibVersion}"
->>>>>>> f052067a
+    implementation "com.android.support:cardview-v7:${airshipProperties.supportLibVersion}"
 
     // Use the Urban Airship SDK project.
     implementation project(':urbanairship-sdk')
@@ -54,8 +47,7 @@
     // compile 'com.urbanairship.android:urbanairship-sdk:8.9.+'
 
     // Allows Urban Airship location services to use Fused Location
-<<<<<<< HEAD
-    implementation 'com.google.android.gms:play-services-location:11.4.0'
+    implementation "com.google.android.gms:play-services-location:${airshipProperties.playServicesVersion}"
 
     // Testing-only dependencies
     androidTestImplementation 'com.android.support.test:runner:1.0.1'
@@ -68,19 +60,7 @@
     androidTestImplementation 'com.android.support.test.espresso:espresso-intents:3.0.1'
     androidTestImplementation 'com.android.support.test.espresso.idling:idling-concurrent:3.0.1'
 
-    androidTestImplementation 'com.android.support:support-annotations:26.1.0'
-    androidTestImplementation 'com.android.support:appcompat-v7:26.1.0'
+    androidTestImplementation "com.android.support:support-annotations:${airshipProperties.supportLibVersion}"
+    androidTestImplementation "com.android.support:appcompat-v7:${airshipProperties.supportLibVersion}"
     androidTestImplementation 'com.android.support:design:26.1.0'
-=======
-    compile "com.google.android.gms:play-services-location:${airshipProperties.playServicesVersion}"
-
-    // Testing-only dependencies
-    androidTestCompile "com.android.support:support-annotations:${airshipProperties.supportLibVersion}"
-    androidTestCompile 'com.android.support.test:runner:0.5'
-    androidTestCompile 'com.android.support.test:rules:0.5'
-    // Hamcrest library for testing
-    androidTestCompile 'org.hamcrest:hamcrest-library:1.3'
-    // UI testing with UI Automator
-    androidTestCompile 'com.android.support.test.uiautomator:uiautomator-v18:2.1.2'
->>>>>>> f052067a
 }